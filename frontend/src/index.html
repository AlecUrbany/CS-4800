--- conflicted
+++ resolved
@@ -310,7 +310,7 @@
                 });
         }
 
-<<<<<<< HEAD
+
         function exportPlaylist(emailAddress, songIds, playlistDescription) {
             fetch("http://127.0.0.1:5000/export-playlist", {
                 method: "POST",
@@ -334,7 +334,7 @@
                     } else {
                         console.error("Failed to export playlist:", data.error);
                     }
-=======
+              
         // Extract the 'code' parameter from the URL
         const code = getURLParameter('code');
 
@@ -351,7 +351,6 @@
                 fetch('http://127.0.0.1:5000/spotify-authenticate', {
                     method: 'POST',
                     body: formData
->>>>>>> c9917467
                 })
                 .catch((error) => {
                     console.error("Error exporting playlist:", error);
