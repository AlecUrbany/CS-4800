<!DOCTYPE html>
<html lang="en">

<head>
    <meta charset="UTF-8">
    <meta name="viewport" content="width=device-width, initial-scale=1.0">
    <title>SentiSounds</title>
    <script src="https://cdn.tailwindcss.com"></script>
    <link rel="stylesheet" href="https://cdnjs.cloudflare.com/ajax/libs/font-awesome/5.15.3/css/all.min.css">
    <style>
        .custom-orange-bg {
            background-color: #D19900;
        }

        .custom-orange-text {
            color: #D19900;
        }

        .custom-purple-bg {
            background-color: #1C0D2C;
        }
    </style>
</head>

<body class="custom-purple-bg text-white font-sans">

    <!-- Sidebar Toggle Button -->
    <button id="sidebarToggle" class="p-4">Page Sidebar</button>

    <!-- Hidden Sidebar -->
    <div id="sidebar"
        class="fixed inset-y-0 left-0 transform -translate-x-full transition-transform duration-200 ease-in-out bg-gray-800 text-white w-64 p-4">
        <!-- Sidebar content here -->
        <h2 class="font-semibold text-xl mb-4">Pages</h2>
        <ul>
            <li><a href="index.html" class="block mt-2">Homepage</a></li>
            <li><a href="signup.html" class="block mt-2">Signup</a></li>
            <li><a href="login.html" class="block mt-2">Login</a></li>
            <li><a href="results.html" class="block mt-2">Results</a></li>
        </ul>
    </div>

    <header class="flex justify-between items-center p-4">
        <div class="flex items-center space-x-3">
            <img src="assets/sentisound_icon.png" alt="SentiSounds Logo" class="rounded-full"
                style="width: 100px; height: 100px;">
            <div>
                <h1 class="text-3xl font-bold">SentiSounds</h1>
                <p class="text-xs">Sounds for the Soul.</p>
            </div>
        </div>
        <div>
            <form class="max-w-md mx-auto">
                <label for="default-search"
                    class="mb-2 text-sm font-medium text-gray-900 sr-only dark:text-white">Search</label>
                <div class="relative">
                    <div class="absolute inset-y-0 start-0 flex items-center ps-3 pointer-events-none">
                        <svg class="w-4 h-4 text-gray-500 dark:text-gray-400" aria-hidden="true"
                            xmlns="http://www.w3.org/2000/svg" fill="none" viewBox="0 0 20 20">
                            <path stroke="currentColor" stroke-linecap="round" stroke-linejoin="round" stroke-width="2"
                                d="m19 19-4-4m0-7A7 7 0 1 1 1 8a7 7 0 0 1 14 0Z" />
                        </svg>
                    </div>
                    <input type="search" id="default-search"
                        class="block w-96 p-4 ps-10 text-sm text-gray-900 border border-gray-300 rounded-lg bg-gray-50 focus:ring-blue-500 focus:border-blue-500 dark:bg-gray-700 dark:border-gray-600 dark:placeholder-gray-400 dark:text-white dark:focus:ring-blue-500 dark:focus:border-blue-500"
                        placeholder="Describe the Music ..." required />
                    <button type="submit"
                        class="text-white absolute end-2.5 bottom-2.5 bg-blue-700 hover:bg-blue-800 focus:ring-4 focus:outline-none focus:ring-blue-300 font-medium rounded-lg text-sm px-4 py-2 dark:bg-blue-600 dark:hover:bg-blue-700 dark:focus:ring-blue-800">Search</button>
                </div>
            </form>
        </div>
        <div class="flex items-center space-x-1">
<<<<<<< HEAD
            <span>Hi, JonahBoss321</span>
=======
            <span>Hi, JonahBoss123</span>
>>>>>>> 14ea5aa5
            <img src="https://placehold.co/32x32" alt="User Avatar" class="rounded-full border-2 border-green-500">
        </div>
    </header>

    <main class="p-4">
<<<<<<< HEAD
        <h2 class="text-4xl font-bold mb-4">Songs</h2>
        <div class="grid grid-rows-4 gap-8 mb-8">
            <div class="genre-card custom-orange-bg p-4 rounded">
                <img src="https://placehold.co/200x200" alt="Christian genre album cover placeholder image"
                    class="rounded mb-2">
                <h3 class="text-xl font-bold">Popular - Weeknd</h3>
=======
        <h2 class="text-4xl font-bold mb-4">Genre Recommendations</h2>
        <div class="grid grid-cols-8 gap-16 mb-8">
            <div class="genre-card custom-orange-bg p-4 rounded">
                <img src="https://placehold.co/200x200" alt="Christian genre album cover placeholder image"
                    class="rounded mb-2">
                <h3 class="text-xl font-bold">Christian</h3>
>>>>>>> 14ea5aa5
            </div>
            <div class="genre-card custom-orange-bg p-4 rounded">
                <img src="https://placehold.co/200x200" alt="Jazz genre album cover placeholder image"
                    class="rounded mb-2">
<<<<<<< HEAD
                <h3 class="text-xl font-bold">Never Give You Up - Rick</h3>
=======
                <h3 class="text-xl font-bold">Jazz</h3>
>>>>>>> 14ea5aa5
            </div>
            <div class="genre-card custom-orange-bg p-4 rounded">
                <img src="https://placehold.co/200x200" alt="Latin genre album cover placeholder image"
                    class="rounded mb-2">
<<<<<<< HEAD
                <h3 class="text-xl font-bold">Gasolina - Daddy Yankee</h3>
=======
                <h3 class="text-xl font-bold">Latin</h3>
>>>>>>> 14ea5aa5
            </div>
            <div class="genre-card custom-orange-bg p-4 rounded">
                <img src="https://placehold.co/200x200" alt="Chill genre album cover placeholder image"
                    class="rounded mb-2">
<<<<<<< HEAD
                <h3 class="text-xl font-bold">We will rock you - Queen</h3>
=======
                <h3 class="text-xl font-bold">Chill</h3>
>>>>>>> 14ea5aa5
            </div>
            <div class="genre-card custom-orange-bg p-4 rounded">
                <img src="https://placehold.co/200x200" alt="Christian genre album cover placeholder image"
                    class="rounded mb-2">
<<<<<<< HEAD
                <h3 class="text-xl font-bold">Never Give You Up - Rick</h3>
=======
                <h3 class="text-xl font-bold">Rock</h3>
>>>>>>> 14ea5aa5
            </div>
            <div class="genre-card custom-orange-bg p-4 rounded">
                <img src="https://placehold.co/200x200" alt="Jazz genre album cover placeholder image"
                    class="rounded mb-2">
<<<<<<< HEAD
                <h3 class="text-xl font-bold">Never Give You Up - Rick</h3>
=======
                <h3 class="text-xl font-bold">Indie</h3>
>>>>>>> 14ea5aa5
            </div>
            <div class="genre-card custom-orange-bg p-4 rounded">
                <img src="https://placehold.co/200x200" alt="Latin genre album cover placeholder image"
                    class="rounded mb-2">
<<<<<<< HEAD
                <h3 class="text-xl font-bold">Never Give You Up - Rick</h3>
=======
                <h3 class="text-xl font-bold">EDM</h3>
>>>>>>> 14ea5aa5
            </div>
            <div class="genre-card custom-orange-bg p-4 rounded">
                <img src="https://placehold.co/200x200" alt="Chill genre album cover placeholder image"
                    class="rounded mb-2">
<<<<<<< HEAD
                <h3 class="text-xl font-bold">Never Give You Up - Rick</h3>
=======
                <h3 class="text-xl font-bold">Pop</h3>
>>>>>>> 14ea5aa5
            </div>
            <a href="#" class="custom-orange-text">See all</a>
        </div>

<<<<<<< HEAD
        <!--<aside class="flex justify-between">
=======
        <aside class="flex justify-between">
>>>>>>> 14ea5aa5

            <div class="playlists w-1/2">
                <h3 class="text-2xl font-bold mb-4 flex justify-between items-center">
                    Your Playlists
                </h3>
                <div class="grid grid-cols-2 gap-4">
                    <div class="playlist-card bg-gray-800 p-4 rounded">
                        <img src="https://placehold.co/100x100" alt="Playlist cover placeholder image"
                            class="rounded mb-2">
                        <h4 class="text-lg font-bold">All I want</h4>
                        <p>by slsk</p>
                    </div>
                    <div class="playlist-card bg-gray-800 p-4 rounded">
                        <img src="https://placehold.co/100x100" alt="Playlist cover placeholder image"
                            class="rounded mb-2">
                        <h4 class="text-lg font-bold">For Christmas</h4>
                        <p>by slsk</p>
                    </div>
                    <div class="playlist-card bg-gray-800 p-4 rounded">
                        <img src="https://placehold.co/100x100" alt="Playlist cover placeholder image"
                            class="rounded mb-2">
                        <h4 class="text-lg font-bold">Is Youuuuuuuuu</h4>
                        <p>by slsk</p>
                    </div>
                    <div class="playlist-card bg-gray-800 p-4 rounded">
                        <img src="https://placehold.co/100x100" alt="Playlist cover placeholder image"
                            class="rounded mb-2">
                        <h4 class="text-lg font-bold">Happy Holidays!</h4>
                        <p>by slsk</p>
                    </div>
                    <a href="#" class="custom-orange-text">See all</a>
                </div>
            </div>
        </aside>
<<<<<<< HEAD
    </main>-->

        <script>
            const sidebar = document.getElementById('sidebar');
            const sidebarToggle = document.getElementById('sidebarToggle');

            sidebarToggle.addEventListener('click', function () {
                sidebar.classList.toggle('-translate-x-full');
            });

            document.addEventListener('click', function (e) {
                // Check if click is outside of sidebar and sidebarToggle
                if (!sidebar.contains(e.target) && !sidebarToggle.contains(e.target) && !sidebar.classList.contains('-translate-x-full')) {
                    // If sidebar is open and click is outside, close the sidebar
                    sidebar.classList.add('-translate-x-full');
                }
            });
        </script>
=======
    </main>

    <script>
        const sidebar = document.getElementById('sidebar');
        const sidebarToggle = document.getElementById('sidebarToggle');

        sidebarToggle.addEventListener('click', function () {
            sidebar.classList.toggle('-translate-x-full');
        });

        document.addEventListener('click', function (e) {
            // Check if click is outside of sidebar and sidebarToggle
            if (!sidebar.contains(e.target) && !sidebarToggle.contains(e.target) && !sidebar.classList.contains('-translate-x-full')) {
                // If sidebar is open and click is outside, close the sidebar
                sidebar.classList.add('-translate-x-full');
            }
        });
    </script>
>>>>>>> 14ea5aa5

</body>

</html><|MERGE_RESOLUTION|>--- conflicted
+++ resolved
@@ -70,104 +70,60 @@
             </form>
         </div>
         <div class="flex items-center space-x-1">
-<<<<<<< HEAD
             <span>Hi, JonahBoss321</span>
-=======
-            <span>Hi, JonahBoss123</span>
->>>>>>> 14ea5aa5
             <img src="https://placehold.co/32x32" alt="User Avatar" class="rounded-full border-2 border-green-500">
         </div>
     </header>
 
     <main class="p-4">
-<<<<<<< HEAD
         <h2 class="text-4xl font-bold mb-4">Songs</h2>
         <div class="grid grid-rows-4 gap-8 mb-8">
             <div class="genre-card custom-orange-bg p-4 rounded">
                 <img src="https://placehold.co/200x200" alt="Christian genre album cover placeholder image"
                     class="rounded mb-2">
                 <h3 class="text-xl font-bold">Popular - Weeknd</h3>
-=======
-        <h2 class="text-4xl font-bold mb-4">Genre Recommendations</h2>
-        <div class="grid grid-cols-8 gap-16 mb-8">
-            <div class="genre-card custom-orange-bg p-4 rounded">
-                <img src="https://placehold.co/200x200" alt="Christian genre album cover placeholder image"
-                    class="rounded mb-2">
-                <h3 class="text-xl font-bold">Christian</h3>
->>>>>>> 14ea5aa5
             </div>
             <div class="genre-card custom-orange-bg p-4 rounded">
                 <img src="https://placehold.co/200x200" alt="Jazz genre album cover placeholder image"
                     class="rounded mb-2">
-<<<<<<< HEAD
                 <h3 class="text-xl font-bold">Never Give You Up - Rick</h3>
-=======
-                <h3 class="text-xl font-bold">Jazz</h3>
->>>>>>> 14ea5aa5
+
             </div>
             <div class="genre-card custom-orange-bg p-4 rounded">
                 <img src="https://placehold.co/200x200" alt="Latin genre album cover placeholder image"
                     class="rounded mb-2">
-<<<<<<< HEAD
                 <h3 class="text-xl font-bold">Gasolina - Daddy Yankee</h3>
-=======
-                <h3 class="text-xl font-bold">Latin</h3>
->>>>>>> 14ea5aa5
+
             </div>
             <div class="genre-card custom-orange-bg p-4 rounded">
                 <img src="https://placehold.co/200x200" alt="Chill genre album cover placeholder image"
                     class="rounded mb-2">
-<<<<<<< HEAD
                 <h3 class="text-xl font-bold">We will rock you - Queen</h3>
-=======
-                <h3 class="text-xl font-bold">Chill</h3>
->>>>>>> 14ea5aa5
             </div>
             <div class="genre-card custom-orange-bg p-4 rounded">
                 <img src="https://placehold.co/200x200" alt="Christian genre album cover placeholder image"
                     class="rounded mb-2">
-<<<<<<< HEAD
                 <h3 class="text-xl font-bold">Never Give You Up - Rick</h3>
-=======
-                <h3 class="text-xl font-bold">Rock</h3>
->>>>>>> 14ea5aa5
             </div>
             <div class="genre-card custom-orange-bg p-4 rounded">
                 <img src="https://placehold.co/200x200" alt="Jazz genre album cover placeholder image"
                     class="rounded mb-2">
-<<<<<<< HEAD
                 <h3 class="text-xl font-bold">Never Give You Up - Rick</h3>
-=======
-                <h3 class="text-xl font-bold">Indie</h3>
->>>>>>> 14ea5aa5
             </div>
             <div class="genre-card custom-orange-bg p-4 rounded">
                 <img src="https://placehold.co/200x200" alt="Latin genre album cover placeholder image"
                     class="rounded mb-2">
-<<<<<<< HEAD
                 <h3 class="text-xl font-bold">Never Give You Up - Rick</h3>
-=======
-                <h3 class="text-xl font-bold">EDM</h3>
->>>>>>> 14ea5aa5
             </div>
             <div class="genre-card custom-orange-bg p-4 rounded">
                 <img src="https://placehold.co/200x200" alt="Chill genre album cover placeholder image"
                     class="rounded mb-2">
-<<<<<<< HEAD
                 <h3 class="text-xl font-bold">Never Give You Up - Rick</h3>
-=======
-                <h3 class="text-xl font-bold">Pop</h3>
->>>>>>> 14ea5aa5
+
             </div>
             <a href="#" class="custom-orange-text">See all</a>
         </div>
-
-<<<<<<< HEAD
         <!--<aside class="flex justify-between">
-=======
-        <aside class="flex justify-between">
->>>>>>> 14ea5aa5
-
             <div class="playlists w-1/2">
                 <h3 class="text-2xl font-bold mb-4 flex justify-between items-center">
                     Your Playlists
@@ -201,7 +157,6 @@
                 </div>
             </div>
         </aside>
-<<<<<<< HEAD
     </main>-->
 
         <script>
@@ -220,27 +175,6 @@
                 }
             });
         </script>
-=======
-    </main>
-
-    <script>
-        const sidebar = document.getElementById('sidebar');
-        const sidebarToggle = document.getElementById('sidebarToggle');
-
-        sidebarToggle.addEventListener('click', function () {
-            sidebar.classList.toggle('-translate-x-full');
-        });
-
-        document.addEventListener('click', function (e) {
-            // Check if click is outside of sidebar and sidebarToggle
-            if (!sidebar.contains(e.target) && !sidebarToggle.contains(e.target) && !sidebar.classList.contains('-translate-x-full')) {
-                // If sidebar is open and click is outside, close the sidebar
-                sidebar.classList.add('-translate-x-full');
-            }
-        });
-    </script>
->>>>>>> 14ea5aa5
-
 </body>
 
 </html>