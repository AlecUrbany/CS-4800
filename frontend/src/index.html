<!DOCTYPE html>
<html lang="en">
  <head>
    <meta charset="UTF-8" />
    <meta name="viewport" content="width=device-width, initial-scale=1.0" />
    <title>SentiSounds</title>
    <script src="https://cdn.tailwindcss.com"></script>
    <link
      rel="stylesheet"
      href="https://cdnjs.cloudflare.com/ajax/libs/font-awesome/5.15.3/css/all.min.css"
    />

    <!-- Added styles from File Two for specific sections -->
<<<<<<< HEAD
    <link rel="stylesheet" href="https://www.w3schools.com/w3css/4/w3.css">
    <link rel="stylesheet"
        href="https://fonts.googleapis.com/css2?family=Material+Symbols+Outlined:opsz,wght,FILL,GRAD@48,400,0,0" />
    <link rel="stylesheet"
        href="https://fonts.googleapis.com/css2?family=Material+Symbols+Rounded:opsz,wght,FILL,GRAD@48,400,1,0" />
=======
    <link rel="stylesheet" href="https://www.w3schools.com/w3css/4/w3.css" />
>>>>>>> 9b4045ac
    <style>
      .custom-orange-bg {
        background-color: #d19900;
      }

      .custom-orange-text {
        color: #d19900;
      }

      .custom-purple-bg {
        background-color: #1c0d2c;
      }

      .loader {
        width: 50px;
        aspect-ratio: 1;
        border-radius: 50%;
        border: 8px solid lightblue;
        border-right-color: orange;
        animation: l2 1s infinite linear;
        position: absolute;
        top: 50%;
        left: 50%;
        display: none;
      }

      .like-button {
        font-size: 5em;
      }

      .liked {
        color: red;
      }

      form.flex {
        display: flex;
        align-items: center;
      }

      .genre-card {
        background-color: rgba(209, 153, 0, 0.8);
        padding: 4rem;
        border-radius: 0.5rem;
        margin-left: 2rem;
        margin-right: 2rem;
        box-shadow: 0 4px 6px rgba(0, 0, 0, 0.1);
        transition: transform 0.3s ease;
      }

      .genre-card:hover {
        transform: scale(1.03);
      }

      @media (min-width: 768px) {
        .genre-card {
          margin-left: 18rem;
          margin-right: 18rem;
        }
<<<<<<< HEAD

        .genre-card:hover {
            transform: scale(1.03);
        }

        @media (min-width: 768px) {
            .genre-card {
                margin-left: 18rem;
                margin-right: 18rem;
            }
        }

        .progress-bar {
            width: 300px;
            height: 5px;
            background-color: #ccc;
            cursor: pointer;
        }

        @keyframes l2 {
            to {
                transform: rotate(1turn);
            }
        }

        #exportPlaylistBtn {
            position: fixed;
            right: 20px;
            bottom: 20px;
            padding: 10px 20px;
            background-color: lightgreen;
            color: black;
            border: 2px solid black;
            cursor: pointer;
            font-weight: bold;
            z-index: 1000;
            box-shadow: 0px 4px 6px rgba(0, 0, 0, 0.3);
        }

        /* Styles from File Two */
        body,
        html {
            height: 100%;
            line-height: 1.8;
        }

        .w3-bar .w3-button {
            padding: 16px;
        }
        
=======
      }

      .progress-bar {
        width: 300px;
        height: 5px;
        background-color: #ccc;
        cursor: pointer;
      }

      @keyframes l2 {
        to {
          transform: rotate(1turn);
        }
      }

      #exportPlaylistBtn {
        position: fixed;
        right: 20px;
        bottom: 20px;
        padding: 10px 20px;
        background-color: lightgreen;
        color: black;
        border: 2px solid black;
        cursor: pointer;
        font-weight: bold;
        z-index: 1000;
        box-shadow: 0px 4px 6px rgba(0, 0, 0, 0.3);
      }

      /* Styles from File Two */
      body,
      html {
        height: 100%;
        line-height: 1.8;
      }

      /* Full height image header */
      .bgimg-1 {
        background-position: center;
        background-size: cover;
        background-image: url("/w3images/mac.jpg");
        /* Adjust the URL as needed */
        min-height: 100%;
      }

      .w3-bar .w3-button {
        padding: 16px;
      }

      /* Slideshow container */
      .slideshow-container {
        max-width: 1000px;
        position: relative;
        margin: auto;
      }
>>>>>>> 9b4045ac
    </style>
  </head>

  <body class="custom-purple-bg text-white font-sans">
    <header class="flex justify-between items-center px-4 py-2 w-full pt-6">
      <div class="flex items-center space-x-4">
        <img
          src="assets/spotify_icon.png"
          alt="Spotify Logo"
          class="rounded-xl"
          style="width: 50px; height: 50px"
        />
        <div class="flex flex-col">
          <button
            id="connectSpotifyBtn"
            class="bg-green-500 hover:bg-green-700 text-white font-bold py-2 px-4 rounded"
          >
            Connect to Spotify
          </button>
        </div>
      </div>
      <div class="flex items-center space-x-4">
        <img
          src="assets/sentisounds_icon.png"
          alt="SentiSounds Logo"
          class="rounded-full"
          style="width: 100px; height: 100px"
        />
        <div class="flex flex-col">
          <h1 class="text-3xl font-bold">SentiSounds</h1>
          <p class="text-xs">Sounds for the Soul.</p>
        </div>
      </div>
      <div class="flex items-center space-x-3">
        <span class="text-white">Hi, JonahBoss321</span>
        <img
          src="https://placehold.co/32x32"
          alt="User Avatar"
          class="rounded-full border-2 border-green-500"
        />
      </div>
    </header>

    <main class="p-4">
      <div>
        <form class="max-w-md mx-auto flex items-center" id="searchForm">
          <select
            id="number-select"
            class="block w-50 p-2 text-sm text-gray-900 border border-gray-300 rounded-lg bg-gray-50 focus:ring-blue-500 focus:border-blue-500 dark:bg-gray-700 dark:border-gray-600 dark:text-white dark:focus:ring-blue-500 dark:focus:border-blue-500"
          >
            <option value="7">Underground</option>
            <option value="21">Blend</option>
            <option value="30">Popular</option>
          </select>
          <div class="relative ml-4">
            <div
              class="absolute inset-y-0 left-0 flex items-center pl-3 pointer-events-none"
            >
              <svg
                class="w-5 h-5 text-gray-500 dark:text-gray-400"
                fill="none"
                viewBox="0 0 24 24"
                stroke="currentColor"
              >
                <path
                  stroke-linecap="round"
                  stroke-linejoin="round"
                  stroke-width="2"
                  d="M21 21L15 15M17 10c0 3.866-3.134 7-7 7s-7-3.134-7-7 3.134-7 7-7 7 3.134 7 7z"
                ></path>
              </svg>
            </div>
            <input
              type="search"
              id="default-search"
              class="block w-full pl-10 pr-3 py-2 rounded-lg text-sm border border-gray-300 focus:outline-none focus:border-blue-500 focus:ring-1 focus:ring-blue-500 dark:bg-gray-700 dark:border-gray-600 dark:placeholder-gray-400 dark:text-white"
              placeholder="How are you feeling?"
              required
            />
          </div>
          <button
            type="submit"
            id="searchButton"
            class="ml-4 text-white bg-blue-700 hover:bg-blue-800 focus:ring-4 focus:outline-none focus:ring-blue-300 font-medium rounded-lg text-sm px-4 py-2 dark:bg-blue-600 dark:hover:bg-blue-700 dark:focus:ring-blue-800"
          >
            Search
          </button>
        </form>
      </div>
      <h2 class="text-4xl font-bold mb-4 text-center pt-6 py-2">Songs</h2>
      <div id="loader" class="loader"></div>
      <div
        id="songsContainer"
        class="grid grid-rows-4 gap-8 mb-8"
        style="position: relative"
      ></div>
    </main>

    <!-- Slideshow container -->
    <div class="slideshow-container">
      <div class="mySlides fade">
        <img src="assets/Listening to music 4.jpg" style="width: 100%" />
      </div>
      <div class="mySlides fade">
        <img src="assets/Kyle-Just-Sentisounds.jpg" style="width: 100%" />
      </div>
      <div class="mySlides fade">
        <img src="assets/Listening to music 4.jpg" style="width: 100%" />
      </div>
    </div>

    <script>
      song_id_list = "";
      let songDetailsMap = {};
      let allSongsData = {};
      document
        .getElementById("searchForm")
        .addEventListener("submit", function (event) {
          event.preventDefault();
          const enteredPrompt = document.getElementById("default-search").value;
          const emailAddress = "chung.samuel.302@gmail.com"; // Adjust as needed
          const loader = document.getElementById("loader");
          const songsContainer = document.getElementById("songsContainer");
          const popularityScore =
            document.getElementById("number-select").value;

          loader.style.display = "block";
          songsContainer.style.display = "none";

          const testURI = "http://127.0.0.1:5000/recommend-songs";

          const params = new URLSearchParams({
            entered_prompt: enteredPrompt,
            email_address: emailAddress,
            popularity_score: popularityScore,
          });

          const url = `${testURI}?${params.toString()}`;

          fetch(url, {
            method: "POST",
            headers: {
              "Content-Type": "application/json",
            },
            body: "",
          })
            .then((response) => response.json())
            .then((data) => {
              setTimeout(() => {
                if (data.status === "success") {
                  songsContainer.innerHTML = "";
                  data.songs.forEach((song) => {
                    // Store song details in hashmap
                    allSongsData[song.id] = {
                      artistName: song.artists
                        .map((artist) => artist.name)
                        .join(", "),
                      songId: song.id,
                      songName: song.name,
                      previewUrl: song.preview_url,
                      youtubeUrl:
                        song.external_urls.youtube ||
                        "No YouTube URL available",
                    };
                    console.log(songDetailsMap[song.id]);
                    const songElement = document.createElement("div");
                    songElement.classList.add(
                      "genre-card",
                      "custom-orange-bg",
                      "p-4",
                      "rounded"
                    );
                    const albumCoverUrl =
                      song.album.images.length > 0
                        ? song.album.images[0].url
                        : "https://placehold.co/200x200";
                    const artistNames = song.artists
                      .map((artist) => artist.name)
                      .join(", ");

                    let audioControls = "";
                    if (song.preview_url) {
                      audioControls = `
                                    <audio id="audio-${song.id}" src="${song.preview_url}" ontimeupdate="updateProgress(this)" onloadedmetadata="updateProgress(this)"></audio>
                                    <div class="audio-controls">
                                        <button onclick="document.getElementById('audio-${song.id}').play()"><i class="fas fa-play"></i></button>
                                        <button onclick="document.getElementById('audio-${song.id}').pause()"><i class="fas fa-pause"></i></button>
                                        <input type="range" id="progress-${song.id}" value="0" max="100" class="progress-bar" oninput="setAudioPosition(this, 'audio-${song.id}')">
                                        <span id="time-${song.id}">0:00/0:00</span>
                                    </div>
                                `;
                    }

                    let youtubeButtonHTML = "";
                    if (song.external_urls.youtube) {
                      youtubeButtonHTML = `<a href="${song.external_urls.youtube}" target="_blank" class="bg-red-500 hover:bg-red-700 text-white font-bold py-1 px-2 rounded">YouTube</a>`;
                    }

                    songElement.innerHTML = `
                                <div class="flex justify-between items-center">
                                    <div>
                                        ${youtubeButtonHTML}
                                        <img src="${albumCoverUrl}" alt="${song.name} album cover" class="rounded mb-2" style="width:200px; height:200px;">
                                        <h3 class="text-xl font-bold">${song.name} - ${artistNames}</h3>
                                        ${audioControls}
                                    </div>
                                    <button class="like-button text-black-500 focus:outline-none focus:text-black-700" data-song-id="${song.id}">
                                        <i class="fas fa-heart"></i>
                                    </button>
                                </div>`;
                    songsContainer.appendChild(songElement);
                  });
                  loader.style.display = "none";
                  songsContainer.style.display = "grid";

                  document
                    .querySelectorAll(".like-button")
                    .forEach((button) => {
                      button.addEventListener("click", function () {
                        const songId = this.getAttribute("data-song-id");
                        const userEmail = "chung.samuel.302@gmail.com"; // Use the appropriate user email
                        if (this.classList.contains("liked")) {
                          handleSongInteraction(songId, userEmail, "unlike");
                          this.classList.remove("liked");
                          this.innerHTML = '<i class="fas fa-heart"></i>'; // Change to unfilled heart
                        } else {
                          handleSongInteraction(songId, userEmail, "like");
                          this.classList.add("liked");
                          this.innerHTML = '<i class="fas fa-heart liked"></i>'; // Change to filled heart
                        }
                      });
                    });
                } else {
                  console.error("Failed to get recommended songs:", data.error);
                }
              }, 3000);
            })
            .catch((error) => {
              console.error("Error fetching data:", error);
            });
        });

      function updateProgress(audio) {
        const progressBar = document.getElementById(
          "progress-" + audio.id.split("-")[1]
        );
        const percentage = Math.floor(
          (100 / audio.duration) * audio.currentTime
        );
        progressBar.value = percentage;
        const currentTimeDisplay = formatTime(audio.currentTime);
        const durationDisplay = formatTime(audio.duration);
        const timeLabel = document.getElementById(
          "time-" + audio.id.split("-")[1]
        );
        timeLabel.textContent = `${currentTimeDisplay}/${durationDisplay}`;
      }

      function setAudioPosition(progressBar, audioId) {
        const audio = document.getElementById(audioId);
        const duration = audio.duration;
        audio.currentTime = (progressBar.value / 100) * duration;
      }

      function formatTime(timeInSeconds) {
        const minutes = Math.floor(timeInSeconds / 60);
        const seconds = Math.floor(timeInSeconds % 60);
        return `${minutes}:${seconds < 10 ? "0" + seconds : seconds}`;
      }

      function handleSongInteraction(songId, userEmail, action) {
        if (!userEmail) {
          console.error("User email is required.");
          return; // Stop the function if email is not provided
        }
        const endpoint =
          action === "like" ? "/spotify-like-song" : "/spotify-unlike-song";
        const formData = new FormData();
        formData.append("email_address", userEmail);
        if (action === "like") {
          songDetailsMap[songId] = allSongsData[songId];
        } else if (action === "unlike") {
          delete songDetailsMap[songId];
        }
        console.log(songDetailsMap);
        // song_id_list = song_id_list.concat(songId, " ");
        // console.log(song_id_list);

        fetch(`http://127.0.0.1:5000${endpoint}?song_id=${songId}`, {
          method: "POST",
          body: formData,
        })
          .then((response) => response.json())
          .then((data) => {
            if (data.status === "success") {
              console.log(`Song ${action}d successfully.`);
            } else {
              console.error(`Failed to ${action} song:`, data.error);
            }
          })
          .catch((error) => {
            console.error(`Error ${action}ing song:`, error);
          });
      }

      function getSongIdsAsString() {
        // Retrieve all keys (song IDs) from the songDetailsMap
        const allSongIds = Object.keys(songDetailsMap);

        // Join all song IDs into a string separated by spaces
        const songIdsString = allSongIds.join(" ");

        return songIdsString;
      }

      function getURLParameter(name) {
        const regex = new RegExp("[\\?&]" + name + "=([^&#]*)");
        const results = regex.exec(window.location.search);
        return results === null
          ? ""
          : decodeURIComponent(results[1].replace(/\+/g, " "));
      }

      // Extract the 'code' parameter from the URL
      const code = getURLParameter("code");

      // You can now use 'code' variable throughout your script
      console.log("Code extracted from URL:", code);

      //   if (code.length > 5) {
      //     document.addEventListener("DOMContentLoaded", function () {
      //       const testButton = document.querySelector("#testBtn");
      //       testButton.addEventListener("click", async function () {
      //         const baseURL = "http://127.0.0.1:5000/spotify-authenticate"; // REPLACE IT WITH BASE URL

      //         // Retrieving data from localStorage
      //         // const email = localStorage.getItem('email');
      //         const userEmail = "chung.samuel.302@gmail.com"; // Use the appropriate user email
      //         const formData = new FormData();
      //         formData.append("email_address", userEmail);
      //         formData.append("code", code);

      //         try {
      //           const response = await fetch(baseURL, {
      //             method: "POST",
      //             body: formData,
      //           });

      //           const data = await response.json();

      //           if (response.ok) {
      //             alert("Spotify Authentication successful.");
      //             // window.location.href = "index.html";
      //           } else {
      //             alert(data.error);
      //           }
      //         } catch (error) {
      //           console.error("Error during Spotify authentication:", error);
      //           alert(
      //             "An error occurred during Spotify Authentication. Please try again."
      //           );
      //         }
      //       });
      //     });
      //   }

      if (code.length > 5) {
        document.addEventListener("DOMContentLoaded", async function () {
          const baseURL = "http://127.0.0.1:5000/spotify-authenticate"; // REPLACE IT WITH BASE URL

          // Retrieving data from localStorage
          // const email = localStorage.getItem('email');
          const userEmail = "chung.samuel.302@gmail.com"; // Use the appropriate user email
          const formData = new FormData();
          formData.append("email_address", userEmail);
          formData.append("code", code);

          try {
            const response = await fetch(baseURL, {
              method: "POST",
              body: formData,
            });

            const data = await response.json();

            if (response.ok) {
              alert("Spotify Authentication successful.");
              // window.location.href = "index.html";
            } else {
              alert(data.error);
            }
          } catch (error) {
            console.error("Error during Spotify authentication:", error);
            alert(
              "An error occurred during Spotify Authentication. Please try again."
            );
          }
        });
      }

      document
        .getElementById("connectSpotifyBtn")
        .addEventListener("click", function () {
          fetch("http://127.0.0.1:5000/spotify-auth-link")
            .then((response) => response.json())
            .then((data) => {
              if (data.status === "success") {
                window.open(data.url, "_blank"); // Opens the Spotify URL in a new tab
              } else {
                console.error("Failed to connect to Spotify:", data.error);
              }
            })
            .catch((error) => {
              console.error("Error fetching the Spotify link:", error);
            });
        });

      document.addEventListener("DOMContentLoaded", function () {
        const exportButton = document.querySelector("#exportPlaylistBtn");
        exportButton.addEventListener("click", async function () {
          // Example usage:
          const songIdsString = getSongIdsAsString();
          console.log(songIdsString); // Output will be something like "id1 id2 id3"
          const baseURL = "http://127.0.0.1:5000/export-playlist"; // REPLACE IT WITH BASE URL
          const params = new URLSearchParams({
            song_ids: songIdsString,
            playlist_name: "SentiSounds Export",
            playlist_description: "",
          });
          const url = `${baseURL}?${params.toString()}`;
          // Retrieving data from localStorage
          // const email = localStorage.getItem('email');

          const userEmail = "chung.samuel.302@gmail.com"; // Use the appropriate user email
          const formData = new FormData();
          formData.append("email_address", userEmail);

          try {
            const response = await fetch(url, {
              method: "POST",
              body: formData,
            });

            const data = await response.json();

            if (response.ok) {
              alert("Spotify Playlist Export successful.");
              // window.location.href = "index.html";
            } else {
              alert(data.error);
            }
          } catch (error) {
            // console.error('Error during authentication:', error);
            alert("An error occurred during exporting. Please try again.");
          }
        });
      });

      let slideIndex = 0;
      showSlides();

      function showSlides() {
        let i;
        let slides = document.getElementsByClassName("mySlides");
        for (i = 0; i < slides.length; i++) {
          slides[i].style.display = "none";
        }
        slideIndex++;
        if (slideIndex > slides.length) {
          slideIndex = 1;
        }
<<<<<<< HEAD

        document
            .getElementById("connectSpotifyBtn")
            .addEventListener("click", function () {
                fetch("http://127.0.0.1:5000/spotify-auth-link")
                    .then((response) => response.json())
                    .then((data) => {
                        if (data.status === "success") {
                            window.open(data.url, "_blank"); // Opens the Spotify URL in a new tab
                        } else {
                            console.error("Failed to connect to Spotify:", data.error);
                        }
                    })
                    .catch((error) => {
                        console.error("Error fetching the Spotify link:", error);
                    });
            });

=======
        slides[slideIndex - 1].style.display = "block";
        setTimeout(showSlides, 2000); // Change image every 2 seconds
      }
>>>>>>> 9b4045ac
    </script>

    <!-- Added button element for export playlist -->
    <button id="exportPlaylistBtn">Export Playlist</button>
    <!-- <button id="testBtn">Test Auth</button> -->

<<<<<<< HEAD
<!-- About Section -->
<div class="w3-container" style="padding:128px 16px" id="about">
    <h3 class="w3-center"><b>CUSTOMER FEEDBACK</b></h3>
    <p class="w3-center w3-large">Top reviews from satisfied customers!</p>
    <div class="w3-row-padding w3-center" style="margin-top:64px">
        <div class="w3-quarter">
            <i style="font-size: 48px;"><span class="material-symbols-outlined">
                    favorite
                </span></i>
            <p class="w3-large"><b>Brandon Leho</b></p>
            <p>This website was so cool that I'm worried my girlfriend may leave me for it!</p>
        </div>
        <div class="w3-quarter">
            <i style="font-size: 48px;"><span class="material-symbols-outlined">
                    music_note
                </span></i>
            <p class="w3-large"><b>Juan Salas</b></p>
            <p>My prompt was, "I hate my life", and I was recommended three hours of Nickelback!</p>
        </div>
        <div class="w3-quarter">
            <i style="font-size: 48px;"><span class="material-symbols-outlined">
                    cake
                </span></i>
            <p class="w3-large"><b>Frederick Fazbear</b></p>
            <p>Found great music to get ready for a birthday party!</p>
        </div>
        <div class="w3-quarter">
            <i style="font-size: 48px;"><span class="material-symbols-outlined">
                    humerus
                </span></i>
            <p class="w3-large"><b>Nicholas Ramirez Ornalez</b></p>
            <p>All my new playlists have been great since I started using SentiSounds. Shaboing!</p>
        </div>
    </div>
</div>


<!-- Team Section -->
<div class="w3-container" style="padding:128px 16" id="team">
    <h3 class="w3-center"><b>THE TEAM</b></h3>
    <p class="w3-center w3-large">The ones who run this company</p>
    <div class="w3-row-padding w3-grayscale" style="margin-top:64px">
        <!-- First row of team members with 4 cards -->
        <div class="w3-row">
            <!-- Member 1 -->
            <div class="w3-col l3 m6 w3-margin-bottom">
                <div class="w3-card">
                    <img src="assets/Alec-Urbany-SentiSounds.jpg" alt="Alec Urbany" style="width:100%">
                    <div class="w3-container">
                        <h3>Alec Urbany</h3>
                        <p class="w3-opacity">Backend</p>
                        <p>Project Manager</p>
                        <details>
                            <summary style="background-color: gold; color: black;"><b>Contact</b></summary>
                            <p style="background-color: gold; color: black;">https://www.linkedin.com/in/alec-urbany-698149238/</p>
                            <p style="background-color: gold; color: black;">https://github.com/AlecUrbany</p>
                        </details>
                    </div>
                </div>
            </div>
            <!-- Member 2 -->
            <div class="w3-col l3 m6 w3-margin-bottom">
                <div class="w3-card">
                    <img src="assets/Kyle-Just-Sentisounds.jpg" alt="Kyle Just" style="width:100%">
                    <div class="w3-container">
                        <h3>Kyle Just</h3>
                        <p class="w3-opacity">Backend</p>
                        <p>Developer</p>
                        <details>
                            <summary style="background-color: gold; color: black;"><b>Contact</b></summary>
                            <p style="background-color: gold; color: black;">https://www.linkedin.com/in/kyle-just/</p>
                            <p style="background-color: gold; color: black;">https://github.com/meap02</p>
                        </details>
                    </div>
                </div>
            </div>
            <!-- Member 3 -->
            <div class="w3-col l3 m6 w3-margin-bottom">
                <div class="w3-card">
                    <img src="assets/George-Matta-SentiSounds.jpg" alt="George Matta" style="width:100%">
                    <div class="w3-container">
                        <h3>George Matta</h3>
                        <p class="w3-opacity">Backend</p>
                        <p>Developer</p>
                        <details>
                            <summary style="background-color: gold; color: black;"><b>Contact</b></summary>
                            <p style="background-color: gold; color: black;">jojomedhat2004@gmail.com</p>
                            <p style="background-color: gold; color: black;">https://linkedin.com/in/george-m-matta</p>
                            <p style="background-color: gold; color: black;">https://github.com/iHeroGH</p>
                        </details>
                    </div>
                </div>
            </div>
            <!-- Member 4 -->
            <div class="w3-col l3 m6 w3-margin-bottom">
                <div class="w3-card">
                    <img src="assets/Taft-Ring-Sentisounds.jpg" alt="Taft Ring" style="width:100%">
                    <div class="w3-container">
                        <h3>Taft Ring</h3>
                        <p class="w3-opacity">Backend</p>
                        <p>Quality Assurer</p>
                        <details>
                            <summary style="background-color: gold; color: black;"><b>Contact</b></summary>
                            <p style="background-color: gold; color: black;">taftR@hotmail.com</p>
                            <p style="background-color: gold; color: black;">https://github.com/20ringtaft</p>
                        </details>
                    </div>
                </div>
            </div>
        </div>

        <!-- Second row of team members with 4 cards -->
        <div class="w3-row">
            <!-- Member 5 -->
            <div class="w3-col l3 m6 w3-margin-bottom">
                <div class="w3-card">
                    <img src="assets/Wesley-Dam-SentiSounds.jpg" alt="Wesley Dam" style="width:100%">
                    <div class="w3-container">
                        <h3>Wesley Dam</h3>
                        <p class="w3-opacity">Backend</p>
                        <p>Business Analyst</p>
                        <details>
                            <summary style="background-color: gold; color: black;"><b>Contact</b></summary>
                            <p style="background-color: gold; color: black;">https://www.linkedin.com/in/wesley-dam-428b77223</p>
                            <p style="background-color: gold; color: black;">https://github.com/wdam2002</p>
                        </details>
                    </div>
                </div>
            </div>
            <!-- Member 6 -->
            <div class="w3-col l3 m6 w3-margin-bottom">
                <div class="w3-card">
                    <img src="assets/Samuel-Chung-2-Sentisounds.png" alt="Jack Morris" style="width:100%">
                    <div class="w3-container">
                        <h3>Jack Morris</h3>
                        <p class="w3-opacity">Frontend</p>
                        <p>Project Manager</p>
                        <details>
                            <summary style="background-color: gold; color: black;"><b>Contact</b></summary>
                            <p style="background-color: gold; color: black;">getbacktojack@gmail.com</p>
                            <p style="background-color: gold; color: black;">https://github.com/jrmorris29</p>
                        </details>
                    </div>
                </div>
            </div>
            <!-- Member 7 -->
            <div class="w3-col l3 m6 w3-margin-bottom">
                <div class="w3-card">
                    <img src="assets/Samuel-Chung-2-Sentisounds.png" alt="Samuel Chung" style="width:100%">
                    <div class="w3-container">
                        <h3>Samuel Chung</h3>
                        <p class="w3-opacity">Frontend</p>
                        <p>Developer</p>
                        <details>
                            <summary style="background-color: gold; color: black;"><b>Contact</b></summary>
                            <p style="background-color: gold; color: black;">samuelqchung@gmail.com</p>
                            <p style="background-color: gold; color: black;">https://www.linkedin.com/in/samuel-chung-742439214/</p>
                            <p style="background-color: gold; color: black;">https://github.com/chungsamuel</p>
                        </details>
                    </div>
                </div>
            </div>
            <!-- Member 8 -->
            <div class="w3-col l3 m6 w3-margin-bottom">
                <div class="w3-card">
                    <img src="assets/Samuel-Chung-2-Sentisounds.png" alt="Jasroop Singh" style="width:100%">
                    <div class="w3-container">
                        <h3>Jasroop Singh</h3>
                        <p class="w3-opacity">Frontend</p>
                        <p>Developer</p>
                        <details>
                            <summary style="background-color: gold; color: black;"><b>Contact</b></summary>
                            <p style="background-color: gold; color: black;">https://github.com/jasroop-singh</p>
                            <p style="background-color: gold; color: black;">https://www.linkedin.com/in/jasroop-singh21/</p>
                            <p style="background-color: gold; color: black;">singhjasroop21@gmail.com</p>
                        </details>
                    </div>
                </div>
=======
    <!-- About Section -->
    <div class="w3-container" style="padding: 128px 16px" id="about">
      <h3 class="w3-center">ABOUT THE COMPANY</h3>
      <p class="w3-center w3-large">Key features of our company</p>
      <div class="w3-row-padding w3-center" style="margin-top: 64px">
        <div class="w3-quarter">
          <i class="fa fa-desktop w3-margin-bottom w3-jumbo w3-center"></i>
          <p class="w3-large">Responsive</p>
          <p>
            Lorem ipsum dolor sit amet, consectetur adipiscing elit, sed do
            eiusmod tempor incididunt ut labore et dolore.
          </p>
        </div>
        <div class="w3-quarter">
          <i class="fa fa-heart w3-margin-bottom w3-jumbo"></i>
          <p class="w3-large">Passion</p>
          <p>
            Lorem ipsum dolor sit amet, consectetur adipiscing elit, sed do
            eiusmod tempor incididunt ut labore et dolore.
          </p>
        </div>
        <div class="w3-quarter">
          <i class="fa fa-diamond w3-margin-bottom w3-jumbo"></i>
          <p class="w3-large">Design</p>
          <p>
            Lorem ipsum dolor sit amet, consectetur adipiscing elit, sed do
            eiusmod tempor incididunt ut labore et dolore.
          </p>
        </div>
        <div class="w3-quarter">
          <i class="fa fa-cog w3-margin-bottom w3-jumbo"></i>
          <p class="w3-large">Support</p>
          <p>
            Lorem ipsum dolor sit amet, consectetur adipiscing elit, sed do
            eiusmod tempor incididunt ut labore et dolore.
          </p>
        </div>
      </div>
    </div>

    <!-- Team Section -->
    <div class="w3-container" style="padding: 128px 16px" id="team">
      <h3 class="w3-center">THE TEAM</h3>
      <p class="w3-center w3-large">The ones who runs this company</p>
      <div class="w3-row-padding w3-grayscale" style="margin-top: 64px">
        <div class="w3-col l3 m6 w3-margin-bottom">
          <div class="w3-card">
            <img
              src="assets/Kyle-Just-Sentisounds.jpg"
              alt="John"
              style="width: 100%"
            />
            <div class="w3-container">
              <h3>Kyle Just</h3>
              <p class="w3-opacity">CEO & Founder</p>
              <p>
                Phasellus eget enim eu lectus faucibus vestibulum. Suspendisse
                sodales pellentesque elementum.
              </p>
              <p>
                <button class="w3-button w3-light-grey w3-block">
                  <i class="fa fa-envelope"></i> Contact
                </button>
              </p>
            </div>
          </div>
        </div>
        <div class="w3-col l3 m6 w3-margin-bottom">
          <div class="w3-card">
            <img
              src="assets/Alec-Urbany-SentiSounds.jpg"
              alt="Jane"
              style="width: 100%"
            />
            <div class="w3-container">
              <h3>Alec Urbany</h3>
              <p class="w3-opacity">Art Director</p>
              <p>
                Phasellus eget enim eu lectus faucibus vestibulum. Suspendisse
                sodales pellentesque elementum.
              </p>
              <p>
                <button class="w3-button w3-light-grey w3-block">
                  <i class="fa fa-envelope"></i> Contact
                </button>
              </p>
            </div>
          </div>
        </div>
        <div class="w3-col l3 m6 w3-margin-bottom">
          <div class="w3-card">
            <img
              src="assets/Samuel-Chung-2-Sentisounds.png"
              alt="Mike"
              style="width: 100%"
            />
            <div class="w3-container">
              <h3>Samuel Chung</h3>
              <p class="w3-opacity">Web Designer</p>
              <p>
                Phasellus eget enim eu lectus faucibus vestibulum. Suspendisse
                sodales pellentesque elementum.
              </p>
              <p>
                <button class="w3-button w3-light-grey w3-block">
                  <i class="fa fa-envelope"></i> Contact
                </button>
              </p>
            </div>
          </div>
        </div>
        <div class="w3-col l3 m6 w3-margin-bottom">
          <div class="w3-card">
            <img
              src="assets/Listening to music 4.jpg"
              alt="Dan"
              style="width: 100%"
            />
            <div class="w3-container">
              <h3>Jasroop Singh</h3>
              <p class="w3-opacity">Designer</p>
              <p>
                Phasellus eget enim eu lectus faucibus vestibulum. Suspendisse
                sodales pellentesque elementum.
              </p>
              <p>
                <button class="w3-button w3-light-grey w3-block">
                  <i class="fa fa-envelope"></i> Contact
                </button>
              </p>
>>>>>>> 9b4045ac
            </div>
          </div>
        </div>
<<<<<<< HEAD

        <!-- Third row of team members with 2 cards -->
        <div class="w3-row">
            <!-- Member 9 -->
            <div class="w3-col l3 m6 w3-margin-bottom">
                <div class="w3-card">
                    <img src="assets/Evin-Menendez-Vargas.jpg" alt="Evin Menendez Vargas" style="width:100%">
                    <div class="w3-container">
                        <h3>Evin Menendez Vargas</h3>
                        <p class="w3-opacity">Frontend</p>
                        <p>Quality Assurer</p>
                        <details>
                            <summary style="background-color: gold; color: black;"><b>Contact</b></summary>
                            <p style="background-color: gold; color: black;">EvinMenendez@gmail.com</p>
                            <p style="background-color: gold; color: black;">https://www.linkedin.com/in/evin-menendez-vargas/</p>
                            <p style="background-color: gold; color: black;">https://github.com/UselesssAqua</p>
                        </details>
                    </div>
                </div>
            </div>
            <!-- Member 10 -->
            <div class="w3-col l3 m6 w3-margin-bottom">
                <div class="w3-card">
                    <img src="assets/Darren-Manalo-SentiSounds.jpg" alt="Darren Manalo" style="width:100%">
                    <div class="w3-container">
                        <h3>Darren Manalo</h3>
                        <p class="w3-opacity">Frontend</p>
                        <p>Business Analyst</p>
                        <details>
                            <summary style="background-color: gold; color: black;"><b>Contact</b></summary>
                            <p style="background-color: gold; color: black;">darrenapm1016@gmail.com</p>
                            <p style="background-color: gold; color: black;">https://github.com/dmanalo16</p>
                        </details>
                    </div>
                </div>
=======
      </div>
    </div>

    <!-- Skills Section -->
    <div class="w3-container w3-light-grey w3-padding-64">
      <div class="w3-row-padding">
        <div class="w3-col m6">
          <h3>Our Skills.</h3>
          <p>
            Lorem ipsum dolor sit amet, consectetur adipiscing elit, sed do
            eiusmod tempor incididunt ut labore et dolore.
          </p>
          <p>
            Lorem ipsum dolor sit amet, consectetur adipiscing elit, sed do
            eiusmod tempor incididunt ut labore et dolore.
          </p>
        </div>
        <div class="w3-col m6">
          <p class="w3-wide">
            <i class="fa fa-camera w3-margin-right"></i>Photography
          </p>
          <div class="w3-grey">
            <div class="w3-container w3-dark-grey w3-center" style="width: 90%">
              90%
            </div>
          </div>
          <p class="w3-wide">
            <i class="fa fa-desktop w3-margin-right"></i>Web Design
          </p>
          <div class="w3-grey">
            <div class="w3-container w3-dark-grey w3-center" style="width: 85%">
              85%
            </div>
          </div>
          <p class="w3-wide">
            <i class="fa fa-photo w3-margin-right"></i>Photoshop
          </p>
          <div class="w3-grey">
            <div class="w3-container w3-dark-grey w3-center" style="width: 75%">
              75%
>>>>>>> 9b4045ac
            </div>
          </div>
        </div>
      </div>
    </div>
</div>





<!-- Skills Section -->
<div class="w3-container w3-light-grey w3-padding-64">
    <div class="w3-row-padding">
        <div class="w3-col m6">
            <h3><b>Skills</b></h3>
            <p>Our Frontend team used a combination of JavaScript, HTML, and CSS to create most of their related
                functions.</p>
            <p>Our Backend team used python and Azure in order to fulfill their responsibilities.</p>
        </div>
        <div class="w3-col m6">
            <p class="w3-wide"><i></i>Python</p>
            <div class="w3-grey">
                <div class="w3-container w3-dark-grey w3-center" style="width:90%">90%</div>
            </div>
            <p class="w3-wide"><i></i>JavaScript</p>
            <div class="w3-grey">
                <div class="w3-container w3-dark-grey w3-center" style="width:85%">85%</div>
            </div>
            <p class="w3-wide"><i></i>HTML/CSS</p>
            <div class="w3-grey">
                <div class="w3-container w3-dark-grey w3-center" style="width:75%">75%</div>
            </div>
        </div>
    </div>
</div>

    <!-- Pricing Section -->
<<<<<<< HEAD
<div class="w3-container w3-center w3-dark-grey" style="padding:128px 16px" id="pricing">
    <h3><b>PRICING</b></h3>
    <p class="w3-large">Choose a pricing plan that fits your needs.</p>
    <div class="w3-row-padding" style="margin-top:64px">
        <div class="w3-third w3-section">
            <ul class="w3-ul w3-white w3-hover-shadow">
                <li class="w3-black w3-xlarge w3-padding-32">Basic</li>
                <li class="w3-padding-16"><b>5</b> Playlist Exports per Month</li>
                <li class="w3-padding-16"><b>1</b> Linked Spotify Account</li>
                <li class="w3-padding-16"><b>Basic</b> Feature Access</li>
                <li class="w3-padding-16"><b>Endless</b> Customer Support</li>
                <li class="w3-padding-16">
                    <h2 class="w3-wide">$ 5</h2>
                    <span class="w3-opacity">per month</span>
                </li>
            </ul>
        </div>
        <div class="w3-third">
            <ul class="w3-ul w3-white w3-hover-shadow">
                <li class="w3-green w3-xlarge w3-padding-48">Pro</li>
                <li class="w3-padding-16"><b>15</b> Playlist Exports per Month</li>
                <li class="w3-padding-16"><b>2</b> Linked Spotify Accounts</li>
                <li class="w3-padding-16"><b>Advanced</b> Feature Access</li>
                <li class="w3-padding-16"><b>Endless</b> Customer Support</li>
                <li class="w3-padding-16">
                    <h2 class="w3-wide">$ 10</h2>
                    <span class="w3-opacity">per month</span>
                </li>
            </ul>
        </div>
        <div class="w3-third w3-section">
            <ul class="w3-ul w3-white w3-hover-shadow">
                <li class="w3-black w3-xlarge w3-padding-32">Premium</li>
                <li class="w3-padding-16"><b>Unlimited</b> Playlist Exports per Month</li>
                <li class="w3-padding-16"><b>3</b> Linked Spotify Accounts</li>
                <li class="w3-padding-16"><b>Premium</b> Feature Access</li>
                <li class="w3-padding-16"><b>Endless</b> Customer Support</li>
                <li class="w3-padding-16">
                    <h2 class="w3-wide">$ 15</h2>
                    <span class="w3-opacity">per month</span>
                </li>
            </ul>
        </div>
    </div>
</div>

</body>

=======
    <div
      class="w3-container w3-center w3-dark-grey"
      style="padding: 128px 16px"
      id="pricing"
    >
      <h3>PRICING</h3>
      <p class="w3-large">Choose a pricing plan that fits your needs.</p>
      <div class="w3-row-padding" style="margin-top: 64px">
        <!-- Pricing tables go here -->
      </div>
    </div>
  </body>
>>>>>>> 9b4045ac
</html><|MERGE_RESOLUTION|>--- conflicted
+++ resolved
@@ -11,15 +11,11 @@
     />
 
     <!-- Added styles from File Two for specific sections -->
-<<<<<<< HEAD
     <link rel="stylesheet" href="https://www.w3schools.com/w3css/4/w3.css">
     <link rel="stylesheet"
         href="https://fonts.googleapis.com/css2?family=Material+Symbols+Outlined:opsz,wght,FILL,GRAD@48,400,0,0" />
     <link rel="stylesheet"
         href="https://fonts.googleapis.com/css2?family=Material+Symbols+Rounded:opsz,wght,FILL,GRAD@48,400,1,0" />
-=======
-    <link rel="stylesheet" href="https://www.w3schools.com/w3css/4/w3.css" />
->>>>>>> 9b4045ac
     <style>
       .custom-orange-bg {
         background-color: #d19900;
@@ -78,58 +74,6 @@
           margin-left: 18rem;
           margin-right: 18rem;
         }
-<<<<<<< HEAD
-
-        .genre-card:hover {
-            transform: scale(1.03);
-        }
-
-        @media (min-width: 768px) {
-            .genre-card {
-                margin-left: 18rem;
-                margin-right: 18rem;
-            }
-        }
-
-        .progress-bar {
-            width: 300px;
-            height: 5px;
-            background-color: #ccc;
-            cursor: pointer;
-        }
-
-        @keyframes l2 {
-            to {
-                transform: rotate(1turn);
-            }
-        }
-
-        #exportPlaylistBtn {
-            position: fixed;
-            right: 20px;
-            bottom: 20px;
-            padding: 10px 20px;
-            background-color: lightgreen;
-            color: black;
-            border: 2px solid black;
-            cursor: pointer;
-            font-weight: bold;
-            z-index: 1000;
-            box-shadow: 0px 4px 6px rgba(0, 0, 0, 0.3);
-        }
-
-        /* Styles from File Two */
-        body,
-        html {
-            height: 100%;
-            line-height: 1.8;
-        }
-
-        .w3-bar .w3-button {
-            padding: 16px;
-        }
-        
-=======
       }
 
       .progress-bar {
@@ -159,21 +103,12 @@
         box-shadow: 0px 4px 6px rgba(0, 0, 0, 0.3);
       }
 
-      /* Styles from File Two */
-      body,
-      html {
-        height: 100%;
-        line-height: 1.8;
-      }
-
-      /* Full height image header */
-      .bgimg-1 {
-        background-position: center;
-        background-size: cover;
-        background-image: url("/w3images/mac.jpg");
-        /* Adjust the URL as needed */
-        min-height: 100%;
-      }
+        /* Styles from File Two */
+        body,
+        html {
+            height: 100%;
+            line-height: 1.8;
+        }
 
       .w3-bar .w3-button {
         padding: 16px;
@@ -185,7 +120,6 @@
         position: relative;
         margin: auto;
       }
->>>>>>> 9b4045ac
     </style>
   </head>
 
@@ -657,37 +591,15 @@
         if (slideIndex > slides.length) {
           slideIndex = 1;
         }
-<<<<<<< HEAD
-
-        document
-            .getElementById("connectSpotifyBtn")
-            .addEventListener("click", function () {
-                fetch("http://127.0.0.1:5000/spotify-auth-link")
-                    .then((response) => response.json())
-                    .then((data) => {
-                        if (data.status === "success") {
-                            window.open(data.url, "_blank"); // Opens the Spotify URL in a new tab
-                        } else {
-                            console.error("Failed to connect to Spotify:", data.error);
-                        }
-                    })
-                    .catch((error) => {
-                        console.error("Error fetching the Spotify link:", error);
-                    });
-            });
-
-=======
         slides[slideIndex - 1].style.display = "block";
         setTimeout(showSlides, 2000); // Change image every 2 seconds
       }
->>>>>>> 9b4045ac
     </script>
 
     <!-- Added button element for export playlist -->
     <button id="exportPlaylistBtn">Export Playlist</button>
     <!-- <button id="testBtn">Test Auth</button> -->
 
-<<<<<<< HEAD
 <!-- About Section -->
 <div class="w3-container" style="padding:128px 16px" id="about">
     <h3 class="w3-center"><b>CUSTOMER FEEDBACK</b></h3>
@@ -866,142 +778,8 @@
                         </details>
                     </div>
                 </div>
-=======
-    <!-- About Section -->
-    <div class="w3-container" style="padding: 128px 16px" id="about">
-      <h3 class="w3-center">ABOUT THE COMPANY</h3>
-      <p class="w3-center w3-large">Key features of our company</p>
-      <div class="w3-row-padding w3-center" style="margin-top: 64px">
-        <div class="w3-quarter">
-          <i class="fa fa-desktop w3-margin-bottom w3-jumbo w3-center"></i>
-          <p class="w3-large">Responsive</p>
-          <p>
-            Lorem ipsum dolor sit amet, consectetur adipiscing elit, sed do
-            eiusmod tempor incididunt ut labore et dolore.
-          </p>
-        </div>
-        <div class="w3-quarter">
-          <i class="fa fa-heart w3-margin-bottom w3-jumbo"></i>
-          <p class="w3-large">Passion</p>
-          <p>
-            Lorem ipsum dolor sit amet, consectetur adipiscing elit, sed do
-            eiusmod tempor incididunt ut labore et dolore.
-          </p>
-        </div>
-        <div class="w3-quarter">
-          <i class="fa fa-diamond w3-margin-bottom w3-jumbo"></i>
-          <p class="w3-large">Design</p>
-          <p>
-            Lorem ipsum dolor sit amet, consectetur adipiscing elit, sed do
-            eiusmod tempor incididunt ut labore et dolore.
-          </p>
-        </div>
-        <div class="w3-quarter">
-          <i class="fa fa-cog w3-margin-bottom w3-jumbo"></i>
-          <p class="w3-large">Support</p>
-          <p>
-            Lorem ipsum dolor sit amet, consectetur adipiscing elit, sed do
-            eiusmod tempor incididunt ut labore et dolore.
-          </p>
-        </div>
-      </div>
-    </div>
-
-    <!-- Team Section -->
-    <div class="w3-container" style="padding: 128px 16px" id="team">
-      <h3 class="w3-center">THE TEAM</h3>
-      <p class="w3-center w3-large">The ones who runs this company</p>
-      <div class="w3-row-padding w3-grayscale" style="margin-top: 64px">
-        <div class="w3-col l3 m6 w3-margin-bottom">
-          <div class="w3-card">
-            <img
-              src="assets/Kyle-Just-Sentisounds.jpg"
-              alt="John"
-              style="width: 100%"
-            />
-            <div class="w3-container">
-              <h3>Kyle Just</h3>
-              <p class="w3-opacity">CEO & Founder</p>
-              <p>
-                Phasellus eget enim eu lectus faucibus vestibulum. Suspendisse
-                sodales pellentesque elementum.
-              </p>
-              <p>
-                <button class="w3-button w3-light-grey w3-block">
-                  <i class="fa fa-envelope"></i> Contact
-                </button>
-              </p>
-            </div>
-          </div>
-        </div>
-        <div class="w3-col l3 m6 w3-margin-bottom">
-          <div class="w3-card">
-            <img
-              src="assets/Alec-Urbany-SentiSounds.jpg"
-              alt="Jane"
-              style="width: 100%"
-            />
-            <div class="w3-container">
-              <h3>Alec Urbany</h3>
-              <p class="w3-opacity">Art Director</p>
-              <p>
-                Phasellus eget enim eu lectus faucibus vestibulum. Suspendisse
-                sodales pellentesque elementum.
-              </p>
-              <p>
-                <button class="w3-button w3-light-grey w3-block">
-                  <i class="fa fa-envelope"></i> Contact
-                </button>
-              </p>
-            </div>
-          </div>
-        </div>
-        <div class="w3-col l3 m6 w3-margin-bottom">
-          <div class="w3-card">
-            <img
-              src="assets/Samuel-Chung-2-Sentisounds.png"
-              alt="Mike"
-              style="width: 100%"
-            />
-            <div class="w3-container">
-              <h3>Samuel Chung</h3>
-              <p class="w3-opacity">Web Designer</p>
-              <p>
-                Phasellus eget enim eu lectus faucibus vestibulum. Suspendisse
-                sodales pellentesque elementum.
-              </p>
-              <p>
-                <button class="w3-button w3-light-grey w3-block">
-                  <i class="fa fa-envelope"></i> Contact
-                </button>
-              </p>
-            </div>
-          </div>
-        </div>
-        <div class="w3-col l3 m6 w3-margin-bottom">
-          <div class="w3-card">
-            <img
-              src="assets/Listening to music 4.jpg"
-              alt="Dan"
-              style="width: 100%"
-            />
-            <div class="w3-container">
-              <h3>Jasroop Singh</h3>
-              <p class="w3-opacity">Designer</p>
-              <p>
-                Phasellus eget enim eu lectus faucibus vestibulum. Suspendisse
-                sodales pellentesque elementum.
-              </p>
-              <p>
-                <button class="w3-button w3-light-grey w3-block">
-                  <i class="fa fa-envelope"></i> Contact
-                </button>
-              </p>
->>>>>>> 9b4045ac
-            </div>
-          </div>
-        </div>
-<<<<<<< HEAD
+            </div>
+        </div>
 
         <!-- Third row of team members with 2 cards -->
         <div class="w3-row">
@@ -1037,52 +815,8 @@
                         </details>
                     </div>
                 </div>
-=======
-      </div>
-    </div>
-
-    <!-- Skills Section -->
-    <div class="w3-container w3-light-grey w3-padding-64">
-      <div class="w3-row-padding">
-        <div class="w3-col m6">
-          <h3>Our Skills.</h3>
-          <p>
-            Lorem ipsum dolor sit amet, consectetur adipiscing elit, sed do
-            eiusmod tempor incididunt ut labore et dolore.
-          </p>
-          <p>
-            Lorem ipsum dolor sit amet, consectetur adipiscing elit, sed do
-            eiusmod tempor incididunt ut labore et dolore.
-          </p>
-        </div>
-        <div class="w3-col m6">
-          <p class="w3-wide">
-            <i class="fa fa-camera w3-margin-right"></i>Photography
-          </p>
-          <div class="w3-grey">
-            <div class="w3-container w3-dark-grey w3-center" style="width: 90%">
-              90%
-            </div>
-          </div>
-          <p class="w3-wide">
-            <i class="fa fa-desktop w3-margin-right"></i>Web Design
-          </p>
-          <div class="w3-grey">
-            <div class="w3-container w3-dark-grey w3-center" style="width: 85%">
-              85%
-            </div>
-          </div>
-          <p class="w3-wide">
-            <i class="fa fa-photo w3-margin-right"></i>Photoshop
-          </p>
-          <div class="w3-grey">
-            <div class="w3-container w3-dark-grey w3-center" style="width: 75%">
-              75%
->>>>>>> 9b4045ac
-            </div>
-          </div>
-        </div>
-      </div>
+            </div>
+        </div>
     </div>
 </div>
 
@@ -1117,7 +851,6 @@
 </div>
 
     <!-- Pricing Section -->
-<<<<<<< HEAD
 <div class="w3-container w3-center w3-dark-grey" style="padding:128px 16px" id="pricing">
     <h3><b>PRICING</b></h3>
     <p class="w3-large">Choose a pricing plan that fits your needs.</p>
@@ -1166,18 +899,4 @@
 
 </body>
 
-=======
-    <div
-      class="w3-container w3-center w3-dark-grey"
-      style="padding: 128px 16px"
-      id="pricing"
-    >
-      <h3>PRICING</h3>
-      <p class="w3-large">Choose a pricing plan that fits your needs.</p>
-      <div class="w3-row-padding" style="margin-top: 64px">
-        <!-- Pricing tables go here -->
-      </div>
-    </div>
-  </body>
->>>>>>> 9b4045ac
 </html>